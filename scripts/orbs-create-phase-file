--- conflicted
+++ resolved
@@ -208,32 +208,6 @@
                 interf_cube[ii,ij,:], 1, 1,
                 step, order, '2.0', 0, phase_correction=False,
                 return_complex=True, wavenumber=True,
-<<<<<<< HEAD
-                wave_calibration=False)
-
-            if ifft is None:
-                iphase = np.empty(interf_cube.shape[2], dtype=float)
-                iphase.fill(np.nan)
-                ispec = np.copy(iphase)
-            else:
-                # phase cube is not calibrated !
-                iphase = np.unwrap(np.angle(ifft))
-
-                w, irange = orb.utils.filters.compute_weights(
-                    calib_map[ii,ij], nm_laser, dimz,
-                    step, order, 0.15, filter_min_cm1, filter_max_cm1)
-
-                iphase[:int(irange[0])] = np.nan
-                iphase[int(irange[1]):] = np.nan
-
-                ispec = np.abs(ifft)
-                ispec = orb.utils.vector.interpolate_axis(
-                    ispec, cm1_axis_base, 1, old_axis=cm1_axis)
-  
-            
-            final_phase_cube[ii-xmin, ij-ymin, :] = iphase
-            spectrum += ispec            
-=======
                 wave_calibration=False)            
             
             # phase is not calibrated because order > 0 are all
@@ -255,7 +229,6 @@
                 ispec = orb.utils.vector.interpolate_axis(
                     ispec, cm1_axis_base, 1, old_axis=cm1_axis)
                 spectrum += ispec
->>>>>>> daa1a981
         
     progress.end()
 
@@ -267,24 +240,6 @@
     final_phase_err = np.empty_like(final_phase)
 
     final_phase_cube = unwrap_phase_cube(final_phase_cube)
-<<<<<<< HEAD
-    dx = 2
-    median_frame = np.nanmedian(final_phase_cube[
-        :,:,dimz/2-dx:dimz/2+dx+1], axis=2)
-    final_phase_cube = (final_phase_cube.T - median_frame.T).T
-    final_phase_cube = unwrap_phase_cube(final_phase_cube)
-    dx = 10
-    median_frame = np.nanmedian(final_phase_cube[
-        :,:,dimz/2-dx:dimz/2+dx+1], axis=2)
-    final_phase_cube = (final_phase_cube.T - median_frame.T).T
-
-    #orb.utils.io.write_fits(
-    #    'final_phase_cube.fits', final_phase_cube, overwrite=True)
-    #orb.utils.io.write_fits(
-    #    'spectrum.fits', spectrum, overwrite=True)
-    #final_phase_cube = orb.utils.io.read_fits('final_phase_cube.fits')
-    #spectrum = orb.utils.io.read_fits('spectrum.fits')
-=======
     median_frame = np.nanmedian(final_phase_cube,axis=2)
     # dx = 2
     # median_frame = np.nanmedian(final_phase_cube[
@@ -296,13 +251,12 @@
     #     :,:,dimz/2-dx:dimz/2+dx+1], axis=2)
     # final_phase_cube = (final_phase_cube.T - median_frame.T).T
 
-    orb.utils.io.write_fits(
-        'final_phase_cube.fits', final_phase_cube, overwrite=True)
-    orb.utils.io.write_fits(
-        'spectrum.fits', spectrum, overwrite=True)
-    final_phase_cube = orb.utils.io.read_fits('final_phase_cube.fits')
-    spectrum = orb.utils.io.read_fits('spectrum.fits')
->>>>>>> daa1a981
+    ## orb.utils.io.write_fits(
+    ##     'final_phase_cube.fits', final_phase_cube, overwrite=True)
+    ## orb.utils.io.write_fits(
+    ##     'spectrum.fits', spectrum, overwrite=True)
+    ## final_phase_cube = orb.utils.io.read_fits('final_phase_cube.fits')
+    ## spectrum = orb.utils.io.read_fits('spectrum.fits')
 
 
     # sum over incident angles
